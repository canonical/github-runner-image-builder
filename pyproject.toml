--- conflicted
+++ resolved
@@ -3,11 +3,7 @@
 
 [project]
 name = "github-runner-image-builder"
-<<<<<<< HEAD
-version = "0.5.7"
-=======
 version = "0.8.0"
->>>>>>> 64c47f28
 authors = [
     { name = "Canonical IS DevOps", email = "is-devops-team@canonical.com" },
 ]
