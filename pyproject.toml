--- conflicted
+++ resolved
@@ -3,11 +3,7 @@
 
 [project]
 name = "github-runner-image-builder"
-<<<<<<< HEAD
 version = "0.6.1"
-=======
-version = "0.6.0"
->>>>>>> 7dc03eba
 authors = [
     { name = "Canonical IS DevOps", email = "is-devops-team@canonical.com" },
 ]
