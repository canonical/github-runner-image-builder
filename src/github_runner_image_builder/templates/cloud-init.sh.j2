#!/bin/bash

set -e

hostnamectl set-hostname github-runner

function configure_proxy() {
    local proxy="$1"
    if [[ -z "$proxy" ]]; then
        return
    fi
    echo "Installing aproxy"
    /usr/bin/sudo snap install aproxy --edge;
    /usr/bin/sudo nft -f - << EOF
define default-ip = $(ip route get $(ip route show 0.0.0.0/0 | grep -oP 'via \K\S+') | grep -oP 'src \K\S+')
define private-ips = { 10.0.0.0/8, 127.0.0.1/8, 172.16.0.0/12, 192.168.0.0/16 }
table ip aproxy
flush table ip aproxy
table ip aproxy {
        chain prerouting {
                type nat hook prerouting priority dstnat; policy accept;
                ip daddr != \$private-ips tcp dport { 80, 443 } counter dnat to \$default-ip:8444
        }
        chain output {
                type nat hook output priority -100; policy accept;
                ip daddr != \$private-ips tcp dport { 80, 443 } counter dnat to \$default-ip:8444
        }
}
EOF
    echo "Configuring aproxy"
    /usr/bin/sudo snap set aproxy proxy=${proxy} listen=:8444;
    echo "Wait for aproxy to start"
    sleep 5
}

function install_apt_packages() {
    local packages="$1"
    local hwe_version="$2"
    echo "Updating apt packages"
    DEBIAN_FRONTEND=noninteractive /usr/bin/apt-get update -y
    echo "Installing apt packages $packages"
    DEBIAN_FRONTEND=noninteractive /usr/bin/apt-get install -y --no-install-recommends ${packages}
    echo "Installing linux-generic-hwe-${hwe_version}"
    DEBIAN_FRONTEND=noninteractive /usr/bin/apt-get install -y --install-recommends linux-generic-hwe-${hwe_version}
}

function disable_unattended_upgrades() {
    echo "Disabling unattended upgrades"
    /usr/bin/systemctl disable apt-daily.timer
    /usr/bin/systemctl disable apt-daily.service
    /usr/bin/systemctl disable apt-daily-upgrade.timer
    /usr/bin/systemctl disable apt-daily-upgrade.service
    /usr/bin/apt-get remove -y unattended-upgrades
}

function enable_network_fair_queuing_congestion() {
    /usr/bin/cat <<EOF | /usr/bin/sudo /usr/bin/tee -a /etc/sysctl.conf
net.core.default_qdisc=fq
net.ipv4.tcp_congestion_control=bbr
EOF
    /usr/sbin/sysctl -p
}

function configure_system_users() {
    echo "Configuring ubuntu user"
    # only add ubuntu user if ubuntu does not exist
    /usr/bin/id -u ubuntu &>/dev/null || useradd --create-home ubuntu
    echo "PATH=\$PATH:/home/ubuntu/.local/bin" >> /home/ubuntu/.profile
    echo "PATH=\$PATH:/home/ubuntu/.local/bin" >> /home/ubuntu/.bashrc
    /usr/sbin/groupadd -f microk8s
    /usr/sbin/groupadd -f docker
    /usr/sbin/usermod --append --groups docker,microk8s,lxd,sudo ubuntu
}

function configure_usr_local_bin() {
    echo "Configuring /usr/local/bin path"
    /usr/bin/chmod 777 /usr/local/bin
}

function install_yarn() {
    echo "Installing yarn"
    /usr/bin/npm install --global yarn
    /usr/bin/npm cache clean --force
}

function install_yq() {
    /usr/bin/sudo -E /usr/bin/snap install go --classic
    /usr/bin/sudo -E /usr/bin/git clone https://github.com/mikefarah/yq.git
    /usr/bin/sudo -E /snap/bin/go mod tidy -C yq
    /usr/bin/sudo -E /snap/bin/go build -C yq -o /usr/bin/yq
    /usr/bin/sudo -E /usr/bin/rm -rf yq
    /usr/bin/sudo -E /usr/bin/snap remove go
}

<<<<<<< HEAD
function install_microk8s() {
    local channel="$1"
    if [[ -z "$channel" ]]; then
        echo "Microk8s channel not provided, skipping installation."
        return
    fi
    classic_flag=""
    if [[ "$channel" != *"strict"* ]]; then
        classic_flag="--classic"
    fi
    /usr/bin/snap install microk8s --channel="$channel" "$classic_flag"
    /snap/bin/microk8s status --wait-ready
}

=======
>>>>>>> 1422ef10
function install_juju() {
    local channel="$1"
    if [[ -z "$channel" ]]; then
        echo "Juju channel not provided, skipping installation."
        return
    fi
<<<<<<< HEAD
    /snap/bin/lxd init --auto
    /usr/bin/snap install juju --channel="$channel"
    echo "Bootstrapping LXD on Juju"
    /usr/bin/sudo -E -H -u ubuntu /snap/bin/juju bootstrap localhost localhost

    if command -v microk8s &> /dev/null; then
        echo "Bootstrapping MicroK8s on Juju"
        /usr/bin/sudo -E -H -u ubuntu /snap/bin/juju bootstrap microk8s microk8s
    fi
=======
    if ! lxd --version &> /dev/null; then
        /usr/bin/snap install lxd
    fi
    /snap/bin/lxd init --auto
    /usr/bin/snap install juju --channel="$channel"
    /usr/bin/sudo -E -H -u ubuntu /snap/bin/juju bootstrap localhost localhost
>>>>>>> 1422ef10
}

function install_github_runner() {
    version="$1"
    arch="$2"
    echo "Installing GitHub runner"
    if [[ -z "$version" ]]; then
        # Follow redirectin to get latest version release location
        # e.g. https://github.com/actions/runner/releases/tag/v2.318.0
        location=$(curl -sIL "https://github.com/actions/runner/releases/latest" | sed -n 's/^location: *//p' | tr -d '[:space:]')
        # remove longest prefix from the right that matches the pattern */v
        # e.g. 2.318.0
        version=${location##*/v}
    fi
    /usr/bin/wget "https://github.com/actions/runner/releases/download/v$version/actions-runner-linux-$arch-$version.tar.gz"
    /usr/bin/mkdir -p /home/ubuntu/actions-runner
    /usr/bin/tar -xvzf "actions-runner-linux-$arch-$version.tar.gz" --directory /home/ubuntu/actions-runner

    rm "actions-runner-linux-$arch-$version.tar.gz"
}

function chown_home() {
    /usr/bin/chown --recursive ubuntu:ubuntu /home/ubuntu/
}

proxy="{{ PROXY_URL }}"
apt_packages="{{ APT_PACKAGES }}"
hwe_version="{{ HWE_VERSION }}"
github_runner_version="{{ RUNNER_VERSION }}"
github_runner_arch="{{ RUNNER_ARCH }}"
<<<<<<< HEAD
microk8s_channel="{{ MICROK8S_CHANNEL }}"
=======
>>>>>>> 1422ef10
juju_channel="{{ JUJU_CHANNEL }}"

configure_proxy "$proxy"
install_apt_packages "$apt_packages" "$hwe_version"
disable_unattended_upgrades
enable_network_fair_queuing_congestion
configure_system_users
configure_usr_local_bin
install_yarn
# install yq with ubuntu user due to GOPATH related go configuration settings
export -f install_yq
su ubuntu -c "bash -c 'install_yq'"
install_github_runner "$github_runner_version" "$github_runner_arch"
chown_home
<<<<<<< HEAD
install_microk8s "$microk8s_channel"
=======
>>>>>>> 1422ef10
install_juju "$juju_channel"
# Make sure the disk is synced for snapshot
sync
echo "Finished sync"<|MERGE_RESOLUTION|>--- conflicted
+++ resolved
@@ -92,7 +92,6 @@
     /usr/bin/sudo -E /usr/bin/snap remove go
 }
 
-<<<<<<< HEAD
 function install_microk8s() {
     local channel="$1"
     if [[ -z "$channel" ]]; then
@@ -107,32 +106,26 @@
     /snap/bin/microk8s status --wait-ready
 }
 
-=======
->>>>>>> 1422ef10
 function install_juju() {
     local channel="$1"
     if [[ -z "$channel" ]]; then
         echo "Juju channel not provided, skipping installation."
         return
     fi
-<<<<<<< HEAD
+
+    /usr/bin/snap install juju --channel="$channel"
+    if ! lxd --version &> /dev/null; then
+        /usr/bin/snap install lxd
+    fi
+
+    echo "Bootstrapping LXD on Juju"
     /snap/bin/lxd init --auto
-    /usr/bin/snap install juju --channel="$channel"
-    echo "Bootstrapping LXD on Juju"
     /usr/bin/sudo -E -H -u ubuntu /snap/bin/juju bootstrap localhost localhost
 
     if command -v microk8s &> /dev/null; then
         echo "Bootstrapping MicroK8s on Juju"
         /usr/bin/sudo -E -H -u ubuntu /snap/bin/juju bootstrap microk8s microk8s
     fi
-=======
-    if ! lxd --version &> /dev/null; then
-        /usr/bin/snap install lxd
-    fi
-    /snap/bin/lxd init --auto
-    /usr/bin/snap install juju --channel="$channel"
-    /usr/bin/sudo -E -H -u ubuntu /snap/bin/juju bootstrap localhost localhost
->>>>>>> 1422ef10
 }
 
 function install_github_runner() {
@@ -163,10 +156,7 @@
 hwe_version="{{ HWE_VERSION }}"
 github_runner_version="{{ RUNNER_VERSION }}"
 github_runner_arch="{{ RUNNER_ARCH }}"
-<<<<<<< HEAD
 microk8s_channel="{{ MICROK8S_CHANNEL }}"
-=======
->>>>>>> 1422ef10
 juju_channel="{{ JUJU_CHANNEL }}"
 
 configure_proxy "$proxy"
@@ -181,10 +171,7 @@
 su ubuntu -c "bash -c 'install_yq'"
 install_github_runner "$github_runner_version" "$github_runner_arch"
 chown_home
-<<<<<<< HEAD
 install_microk8s "$microk8s_channel"
-=======
->>>>>>> 1422ef10
 install_juju "$juju_channel"
 # Make sure the disk is synced for snapshot
 sync
